--- conflicted
+++ resolved
@@ -23,30 +23,16 @@
 		"LOCAL_WORKSPACE_FOLDER": "${localWorkspaceFolder}"
 	},
 	"mounts": [
-<<<<<<< HEAD
 		"type=bind,source=${localEnv:HOME}/.ssh,target=/root/.ssh,readonly"
-=======
-		"type=bind,source=${localEnv:HOME}/.ssh,target=/root/.ssh,readonly",
->>>>>>> e99e3450
 	],
 	// Use 'forwardPorts' to make a list of ports inside the container available locally.
 	"forwardPorts": [
 		3000
 	],
-<<<<<<< HEAD
 	// Use 'postCreateCommand' to run commands after the container is created.
 	"postCreateCommand": "npm install -g @loopback/cli && npm install && echo \"set nocompatible\" >> ~/.vimrc && echo \"address=/.easypanel.host/192.168.1.121\" | sudo tee -a /etc/dnsmasq.conf && sudo service dnsmasq restart && echo \"nameserver 127.0.0.1\" | sudo tee /etc/resolv.conf > /dev/null"
 	// Configure tool-specific properties.
 	// "customizations": {},
 	// Uncomment to connect as root instead. More info: https://aka.ms/dev-containers-non-root.
 	//"remoteUser": "root"
-=======
-	// Configure tool-specific properties.
-	// "customizations": {},
-	// Uncomment to connect as root instead. More info: https://aka.ms/dev-containers-non-root.
-	"remoteUser": "root",
-	"runArgs": [
-		"--cap-add=NET_RAW"
-	]
->>>>>>> e99e3450
 }