{
  "$schema": "http://json.schemastore.org/tsconfig",
  "extends": "@loopback/build/config/tsconfig.common.json",
  "compilerOptions": {
    "experimentalDecorators": true,
    "outDir": "dist",
    "rootDir": "src",
<<<<<<< HEAD
    "target": "es2023",
    "lib": [
      "es2023"
    ]
=======
    "esModuleInterop": true
>>>>>>> 909ea029
  },
  "include": [
    "src/**/*"
  ]
}<|MERGE_RESOLUTION|>--- conflicted
+++ resolved
@@ -5,16 +5,13 @@
     "experimentalDecorators": true,
     "outDir": "dist",
     "rootDir": "src",
-<<<<<<< HEAD
-    "target": "es2023",
+    "target": "es2022",
     "lib": [
-      "es2023"
-    ]
-=======
+      "es2022"
+    ],
     "esModuleInterop": true
->>>>>>> 909ea029
   },
   "include": [
-    "src/**/*"
+    "src"
   ]
 }