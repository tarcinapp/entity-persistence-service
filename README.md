# Overview
The **Entity Persistence Service** is a flexible REST-based backend powered by the Loopback 4 framework. It utilizes schemaless MongoDB storage and offers adaptable data modeling, making it ideal for fast, secure, efficient REST API development.

Loopback 4 addresses various aspects of REST API development, yet many real-use case considerations remain unaddressed. These include but are not limited to authentication, granular authorization (RBAC), rate limiting, field masking, distributed locking, and more.

The Entity Persistence Service serves as a fundamental component within the **Tarcinapp Suite**, which encompasses a gateway and additional layers. Collectively, the Tarcinapp Suite effectively addresses these real-use case challenges, reducing the time to value for REST-based applications, and making development more efficient and productive.

## What is Tarcinapp Suite?
<<<<<<< HEAD
The Tarcinapp suite is a comprehensive and flexible application framework, harmoniously blending a suite of interconnected components designed to deliver a seamless and secure microservices architecture. It also provides the flexibility for users to leverage it as an upstream project for their own REST API-based backend implementations, allowing for easy adaptation to their specific requirements and use cases."
=======
The Tarcinapp suite is a comprehensive and flexible application framework, harmoniously blending a suite of interconnected components designed to deliver a seamless and secure microservices architecture.  
<p align="center">
  <img src="./doc/img/tarcinapp.png" alt="Tarcinapp Suite Overview">
</p>
>>>>>>> d8aaf5bc

At its core is the **Entity Persistence Service**, an easily adaptable REST-based backend application built on the [Loopback 4](https://loopback.io) framework. This service utilizes on a schemaless MongoDB database to provide a scalable and highly adaptable data persistence layer. Offering a generic data model with predefined fields such as `id`, `name`,  `kind`, `lastUpdateDateTime`, `creationDateTime`, `ownerUsers` and more, it effortlessly adapts to diverse use cases.  

The integration with the **Entity Persistence Gateway** empowers users to implement enhanced validation, authentication, authorization, and rate-limiting functionalities, ensuring a secure and efficient environment. Leveraging the power of **Redis**, the application seamlessly manages distributed locks, enabling robust data synchronization and rate limiting. Furthermore, the ecosystem includes the **Open Policy Agent (OPA)** to enforce policies, safeguarding your application against unauthorized access and ensuring compliance with your security and operational requirements. These policies, combined with the entire suite of components, form a cohesive and powerful ecosystem, paving the way for efficient and secure microservice development.
  


# Entity Persistence Service Application in Detail
This service is equipped with a versatile set of endpoints, each serving a specific purpose in managing and interacting with your data:

* `/generic-entities`: Handle your primary data models with this endpoint, facilitating CRUD (Create, Read, Update, Delete) operations.
* `/lists`: Create, organize, and manage lists, enabling you to associate related data effortlessly.
* `/generic-entities/{id}/reactions`: Capture user reactions, comments, likes, and more on specific entities.
* `/lists/{id}/list-reactions`: Manage reactions, comments, likes, and other interactions associated with your lists.
* `/generic-entities/{id}/tags`: Add, modify, or remove tags associated with specific entities for efficient data categorization.
* `/lists/{id}/tags`: Employ tags to categorize and organize your lists efficiently, ensuring effective data management.

## Data Model
The Entity Persistence Service is coming with a set of data models, each serving a unique purpose in organizing and managing your data. These data models lay the foundation for creating and categorizing entities and lists, handling user interactions, and facilitating effective data organization.
Combined with the diverse capabilities of the Entity Persistence Service, enable you to efficiently manage, categorize, and interact with your data, fostering a dynamic and user-friendly environment.
  
<p align="center">
  <img src="./doc/img/model-overview.png" alt="Tarcinapp Suite Overview">
</p>


### Generic Entity
The Generic Entity data model is at the heart of the Entity Persistence Service, representing fundamental objects within your application. These entities can encompass a wide range of data types, thanks to their schemaless nature. The key distinguishing feature of the Generic Entity is the kind field, which allows for straightforward differentiation between different types of objects. For instance, an entity can be categorized as a 'book' or 'author,' enabling easy data classification and organization. This versatile model serves as the basis for the majority of your data, offering a flexible structure that adapts to various use cases.

### List
The List data model is designed to efficiently organize collections of generic entities. A list can establish relationships with multiple entities, providing a mechanism for grouping and categorizing related data. Lists can be categorized using the kind field, allowing for logical organization based on content type or purpose. For example, a list could have a kind value of 'favorites' or 'science_fiction,' streamlining the management and categorization of lists within your application. This model simplifies the task of aggregating data and managing relationships, enhancing the user experience.

### Entity Reaction
The Entity Reaction data model is responsible for capturing and managing a broad spectrum of events related to objects within your application. It offers the flexibility to represent a wide range of actions and interactions, including comments, likes, measurements, and emotional responses. With this model, your application can handle diverse reactions and interactions associated with entities effectively, enriching user engagement and data interactivity.

### List Reaction
Similar to the Entity Reaction model, the List Reaction data model is tailored to manage events associated with lists. It empowers your application to capture actions like comments, likes, measurements, and reactions linked to lists. This versatility ensures that your application can effectively handle a variety of reactions and interactions related to lists, enhancing user participation and interaction.

### Tags
The Tags data model offers a structured approach to categorizing and organizing entities and lists. Tags act as valuable tools for data classification and grouping. For instance, a book can be assigned tags such as 'science_fiction' or 'fantasy,' simplifying the process of data categorization and organization within your application. This feature is instrumental in streamlining data retrieval and management, making it easier for users to locate and engage with specific content.

## Features of Entity Persistence Service

### Essential Data Management
**Entity CRUD operations**: Perform Create, Read, Update, and Delete operations on entities for fundamental data management.  
**Entity approval**: Manage data approval processes, ensuring quality control.  
**Entity uniqueness**: Guarantee data integrity through unique entity constraints.  
**Entity ownership**: Control data access with well-defined ownership and permissions.  

### Data Organization
**Entity relationships**: Establish and manage connections between entities.  
**Hierarchical list**s: Create structured, hierarchical data categorization for organized data management.  
**Tagging entities**: Efficiently categorize and organize data using tags.  

### User Engagement
**Reactions to entities and lists**: Enable user interactions through likes, comments, and more.  
**Sub-reactions to reactions**: Enhance user engagement with detailed reactions.  
**Entity visibilit**y: Control data access with options for public, private, and protected visibility.  
**Adding entities to lists**: Organize related data by associating entities with lists. 

### Advanced Data Control
**Customized validations**: Tailor validation rules to specific use cases.  
**Prebuilt queries**: Simplify data retrieval with predefined query sets.  
**Strong querying capability**: Benefit from Loopback's robust querying capabilities for data analysis.  

### Efficiency and Optimization
**Limiting total records**: Manage data loads by controlling the total number of records.  
**Limiting response items**: Streamline responses by specifying the maximum number of items to return.  
**Automatically Idempotency calculation**: Enhance transaction safety and data consistency with automatic Idempotency calculations.  

### Gateway Integration
**Special gateway application**: Access enhanced features and secure access control through a dedicated gateway: **entity-persistence-gateway**

## Sample Use Cases

1. **User Configuration Storage**  
  Every user has an entity record with the kind 'config.' Entities are labeled as 'mobileapp,' 'webui,' 'menu,' 'dashboard,' etc., to store arbitrary data for personalized user configurations. For example, the 'menu' entity stores the user's menu preferences, and the 'dashboard' entity stores the user's dashboard preferences.  
2. **IoT Platform**  
  Each list in the application represents a solution, and each solution contains entities representing IoT devices with the kind 'device.' The application records measurements as reactions, enabling real-time data tracking and analytics.

3. **Movie Database**  
  The application manages movies and directors as separate entities. Each movie and director has its own entity, and a relationship named 'director' connects directors with the movies they have directed. Users can create lists like 'watchlist' and 'watched' to organize their movie preferences. Editors can curate special lists like '10 Must-See Movies' for user recommendations.

4. **Task Management System**  
  The application serves as a task management system, allowing users and teams to efficiently manage tasks and projects. Each task is represented as an entity with attributes like name, description, due date, and assignee. Users can create lists to categorize tasks based on projects or priority levels.

5. **Recipe Management Application**  
  The application functions as a recipe management tool, helping users discover, save, and organize recipes. Each recipe is represented as an entity with details such as title, ingredients, instructions, and preparation time. Users can create lists like 'favorites' and 'tried recipes' to bookmark recipes they love or have tested.

6. **Fitness Tracker**  
  The application acts as a fitness tracker, assisting users in monitoring their workouts and progress. Each workout session is represented as an entity with attributes like date, exercise type, duration, and intensity. Users can create lists to categorize workouts based on specific activities or fitness goals.

## Concepts
### Sets
Sets are a powerful feature introduced in the application, designed to streamline data filtering and selection. They provide a convenient and flexible way to retrieve specific subsets of data based on predefined conditions or custom logical combinations.

**Features of Sets:**

1. **Combining Sets with Logical Operators:** Sets can be combined using logical operators such as AND, OR, and NOT, enabling users to construct complex queries tailored to their specific needs.
2. **Default Filtering with Sets:** Users can still apply default filtering to sets. For example, using the query parameter **`set[actives]&filter[where][kind]=config`** allows users to select all active data with a **`kind`** value of **`config`**.
3. **Enforced Sets for Role-Based Access Control:** Sets can be enforced, ensuring that users work on specific predefined sets. The Gateway application facilitates the creation of sets according to role-based access control policies, enhancing data security and access control.

**List of Prebuilt Sets:**
The application comes with a set of prebuilt sets to simplify common data selections. Each set is designed to retrieve specific subsets of data based on predefined conditions. Here are the prebuilt sets:

| Set Name  | Description                                                                                                                                                                                                                               |
| --------- | ----------------------------------------------------------------------------------------------------------------------------------------------------------------------------------------------------------------------------------------- |
| publics   | Selects all data with a visibility value of public.                                                                                                                                                                                       |
| actives   | Selects all data where the validFromDateTime is not null, less than the current date time, and the validUntilDateTime field is either null or greater than the current date time.                                                         |
| inactives | Selects all data where the validUntilDateTime field has a value and is less than the current date time.                                                                                                                                   |
| pendings  | Selects all data where the validFromDateTime field is empty.                                                                                                                                                                              |
| owners    | Selects all data where the given user ID is in the ownerUsers or the given group is in the ownerGroups. User IDs and groups should be provided as comma-separated values in the query variable: set[owners]=[user1,user2][group1,group2]. |
| day       | Selects all data where the creationDateTime field is within the last 24 hours.                                                                                                                                                            |
| week      | Selects all data where the creationDateTime field is within the last 7 days.                                                                                                                                                              |
| month     | Selects all data where the creationDateTime field is within the last 30 days.                                                                                                                                                             |
| audience  | A combination of multiple sets. This set returns 'active' and 'public' records along with a user's own active and pending records. As a result, it requires user and group IDs similar to the owners set.                                 |

The introduction of sets enhances the application's querying capabilities, allowing users to easily access and manage specific subsets of data based on predefined conditions or customized logical combinations.


### Tags
The updateAll operation is not available for tags since their content is unique, and the only property that might need updating is the "content" property itself. Updating the creationDateTime for all tags would not be meaningful in this context.

## Programming Conventions
1. All database models have id property and it is generated at server side with guid.
2. DateTime fields names are end with '`dateTime`'
Here are the list of common field names.

| Field Name              | Description                                                                                                                                                                                                                                                                                                                                                                                   |
| ----------------------- | --------------------------------------------------------------------------------------------------------------------------------------------------------------------------------------------------------------------------------------------------------------------------------------------------------------------------------------------------------------------------------------------- |
| **kind\***              | A string field represents the kind of the record.  As this application built on top of a schemaless database, objects with different schemas can be considered as different kinds can be stored in same collection. This field is using in order to seggregate objects in same collection. Most of the configuration parameters can be specialized to be applied on specific kind of objects. |
| **name\***              | String field represents the name of the record. Mandatory field.                                                                                                                                                                                                                                                                                                                              |
| **slug**                | Automatically filled while create or update with the slug format of the value of the name field.                                                                                                                                                                                                                                                                                              |
| **visibility**          | Record's visibility level. Can be either `private`, `protected` or `public`.                                                                                                                                                                                                                                                                                                                  |
| **version**             | A number field that automatically incremented each update and replace operation. Note: `version` is not incremented if record is updated with `updateAll` operation.                                                                                                                                                                                                                          |
| **ownerUsers**          | An array of user ids.                                                                                                                                                                                                                                                                                                                                                                         |
| **ownerGroups**         | An array of user groups.                                                                                                                                                                                                                                                                                                                                                                      |
| **ownerUsersCount**     | A number field keeps the number of items in ownerUsers array                                                                                                                                                                                                                                                                                                                                  |
| **ownerGroupsCount**    | A number field keeps the number of items in ownerGroups array                                                                                                                                                                                                                                                                                                                                 |
| **creationDateTime**    | A date time object automatically filled with the datetime of entity create operation. It's not read-only to let administrator users change it over gateway.                                                                                                                                                                                                                                   |
| **lastUpdatedDateTime** | A date time object automatically filled with the datetime of any entity update operation.                                                                                                                                                                                                                                                                                                     |
| **lastUpdatedBy**       | Id of the user who performed the last update operation                                                                                                                                                                                                                                                                                                                                        |
| **validFromDateTime**   | A date time object represents the time when the object is a valid entity. Can be treated as the approval time. There is a configuration to auto approve records at the time of creation.                                                                                                                                                                                                      |
| **validUntilDateTime**  | A date time object represents the time when the objects validity ends. Can be used instead of deleting records.                                                                                                                                                                                                                                                                               |
| **idempotencyKey**      | A hashed string field should be computed using the record's fields, which are designed to enhance the record's uniqueness. The gateway application has the capability to calculate this and transmit it to the backend.                                                                                                                                                                       |

**(\*)** Required fields

**Calculated Fields**: `version`, `ownerUsersCount` and `ownerGroupsCount` fields are calculated at the application logic ignoring the sent value.  
**Fields Calculated when Empty**: `slug`, `creationDateTime` and `lastUpdatedDateTime` are calculated at the application logic if it is not specified in the request body. entity-persistence-gateway decides if user is authorized to send these fields by evaluating security policies.  
**Gateway Managed Fields**: `ownerUsers`, `ownerGroups`, `lastUpdatedBy` fields *may* be modified by entity-persistence-gateway. Gateway decides whether it accepts the given value or modify it by evaluating security policies.

**Note:** entity-persistence-gateway can decide if *caller* is authorized to change the value of a field by evaluating security policies.

# Configuration
We can divide configurations into 9 categories:
* Database configurations
* Kind configurations
* Uniqueness configurations
* Auto approve configurations
* Default visibility configuration
* Validation configurations
* Response limits configurations
* Record limit configurations
* Idempotency configurations

### Database
| Configration         | Description                                   | Default Value |
| -------------------- | --------------------------------------------- | ------------- |
| **mongodb_host**     | MongoDB database hostname                     | localhost     |
| **mongodb_port**     | MongoDB database port number                  | 27017         |
| **mongodb_user**     | MongoDB database user                         | tappuser      |
| **mongodb_password** | MongoDB password. Provide through k8s secrets | tapppass123!  |
| **mongodb_database** | Name of the database                          | tappdb        |

### Allowed Kinds
You can limit acceptable values for `kind` fields for the records.

| Configuration    | Description                                                        | Default Value |
| ---------------- | ------------------------------------------------------------------ | ------------- |
| **entity_kinds** | Comma seperated list of allowed values for kind field of entities. | authors,books |

### Uniqueness
Data uniqueness is configurable with giving the composite-index-like set of field names. Optionally, you can make uniqueness valid for a subset of records. To enforce uniqueness in a subset of record, you can configure "set" feature of the application. That is, uniqueness can be enforced only between valid or public records as well. You can combine multiple sets with logical operators.

Field types should be primitive types such as string or number.

Uniqueness configuration is implemented in application logic. MongoDB has composite unique index feature but this feature supports only one array. Thus, it cannot support ownerUsers and ownerGroups together. Furthermore, MongoDB's unique index on arrays cannot be used to implement 'unique per user' approach as it takes arrays contribute to unique index as a whole.

| Configration                                 | Description                                                                                                                                                                                 | Default Value | Example Value        |
| -------------------------------------------- | ------------------------------------------------------------------------------------------------------------------------------------------------------------------------------------------- | ------------- | -------------------- |
| **uniqueness_entity_fields**                 | Composite index-like comma seperated list of field names of generic entity                                                                                                                  | -             | slug,kind,ownerUsers |
| **uniqueness_entity_set**                    | Specify the scope where the uniqueness should be checked with set queries.                                                                                                                  | -             | set[actives]         |
| **uniqueness_entity_fields_for_{kind_name}** | Composite index-like comma seperated list of field names of generic entity. Specify a valid kind name in configuration name. This configuration will only be applied to that specific kind. | -             | slug,kind,ownerUsers |
| **uniqueness_entity_set_for_{kind_name}**    | Specify the scope where the uniqueness should be checked with set queries. Specify a valid kind name in configuration name. This configuration will only be applied to that specific kind.  | -             | set[actives]         |
| **uniqueness_list_fields**                   | Composite index-like comma seperated list of field names of list                                                                                                                            | -             | slug,kind,ownerUsers |
| **uniqueness_list_set**                      | Specify the scope where the uniqueness should be checked with set queries                                                                                                                   | false         | set[publics]         |
| **uniqueness_list_fields_for_{kind_name}**   | Composite index-like comma seperated list of field names of list. Specify a valid kind name in configuration name. This configuration will only be applied to that specific kind.           | -             | slug,kind,ownerUsers |
| **uniqueness_list_set_for_{kind_name}**      | Specify the scope where the uniqueness should be checked with set queries. Specify a valid kind name in configuration name. This configuration will only be applied to that specific kind.  | false         | set[publics]         |

### Auto Approve
| Configration                          | Description                                                                                                          | Default Value | Example Value |
| ------------------------------------- | -------------------------------------------------------------------------------------------------------------------- | ------------- | ------------- |
| **autoapprove_entity**                | If true, `validFromDateTime` field of entity record is automatically filled with the creation datetime.              | false         | true          |
| **autoapprove_entity_for_{kindName}** | If true, `validFromDateTime` field of entity record in this kind is automatically filled with the creation datetime. | false         | true          |
| **autoapprove_list**                  | If true, `validFromDateTime` field of list record is automatically filled with the creation datetime.                | false         | true          |
| **autoapprove_entity_reaction**       | If true, `validFromDateTime` field of entity reaction record is automatically filled with the creation datetime.     | false         | true          |
| **autoapprove_list_reaction**         | If true, `validFromDateTime` field of list reaction record is automatically filled with the creation datetime.       | false         | true          |
### Visibility
This option only applies when visibility field is not provided. If you want to apply a visibility rule bu user role, please see entity-persistence-gateway.

| Configuration                         | Description                                                                                                                             | Default Value | Example Values  |
| ------------------------------------- | --------------------------------------------------------------------------------------------------------------------------------------- | ------------- | --------------- |
| **visibility_entity**                 | Default value to be filled for `visibility` field while entity creation.                                                                | protected     | public, private |
| **visibility_entity_for_{kind_name}** | Default value to be filled for `visibility` field while entity creation. This configuration will only be applied to that specific kind. | protected     | public, private |
| **visibility_list**                   | Default value to be filled for `visibility` field while list creation.                                                                  | protected     | public, private |
| **visibility_list_for_{kind_name}**   | Default value to be filled for `visibility` field while list creation. This configuration will only be applied to that specific kind.   | protected     | public, private |
### Validation
| Configuration                            | Description                            | Default Value |
| ---------------------------------------- | -------------------------------------- | ------------- |
| **validation_tag_maxlength**             | Max length limit for tag content.      | 50            |
| **validation_entityname_maxlength**      | Max length limit for entity name.      | 100           |
| **validation_listname_maxlength**        | Max length limit for list name.        | 100           |
| **validation_reactioncontent_maxlength** | Max length limit for reaction content. | 400           |
### Response Limits
These setting limits the number of record can be returned for each data model. If user asks more items than the limits, it is silently reduced to the limits given the configuration below.

| Configration                       | Description                                              | Default Value |
| ---------------------------------- | -------------------------------------------------------- | ------------- |
| **response_limit_entity**          | Max items can be returned from entity response.          | 50            |
| **response_limit_list**            | Max items can be returned from list response.            | 50            |
| **response_limit_entity_reaction** | Max items can be returned from entity reaction response. | 50            |
| **response_limit_list_reaction**   | Max items can be returned from list reaction response.   | 50            |
| **response_limit_tag**             | Max items can be returned from tags response.            | 50            |
### Record Limits
These settings limits the number of records can be created for entities and lists. There is no limits for reactions and tags. But you can configure daily or hourly limits from gateway.
Limits can be configured through sets. For instance, you can limit active or public entities a user can have. You can even set these configurations per entity kind by adding `_for_{kindname}` suffix to the configuration name.

| Configration                                  | Description                                                          | Example Value   |
| --------------------------------------------- | -------------------------------------------------------------------- | --------------- |
| **record_limit_entity_count**                 | Max entities can be created.                                         | 100             |
| **record_limit_entity_set**                   | A set string where record limits will be applied.                    | `set[audience]` |
| **record_limit_entity_count_for_{kind_name}** | Max entities can be created for a specific entity kind.              | 100             |
| **record_limit_entity_set_for_{kind_name}**   | A set string where record limits will be applied for a specific kind | 50              |
| **record_limit_list_count**                   | Max lists can be created.                                            | 50              |
| **record_limit_list_set**                     | A set string where record limits will be applied.                    | `set[audience]` |
| **record_limit_list_count_for_{kind_name}**   | Max lists can be created for a specific entity kind.                 | 50              |
| **record_limit_list_set_for_{kind_name}**     | A set string where record limits will be applied for a specific kind | 50              |

Auto approve configuration is implemented but this implementation provides very simple auto approving capabilities.
In the need of enabling auto approve under certain conditions, users are encouraged to configure it using gateway policies. By the help of gateway policies, auto approve can be configured using 'kind' of the targeted record, user's roles, etc. For example, you can enable autoapprove when an entity is created by the editor or admin, but disable for regular users.

# Deploying to Kubernetes
* A configmap and secret sample yaml files are provided

# Configuring for Development
Prepare a mongodb instance. Create a database and a user/pass who is authorized to access to the database. Note the name of the database, username and password. 
For example, create a database called tarcinappdb.
```javascript
db.createUser({
  user: "tappuser",
  pwd: "tapppass123!",
  roles: [
    {
      role: "readWrite",
      db: "tappdb"
    }
  ]
})
```

For VSCode, create a dev.env file at the root of your workspace folder. Add local database configuration as environment variables to this file. This file will be read once you start the application in debug mode. Sample .env files can be found under /doc/env folder.

# Development Status
* Uniqueness, kind limiting (allowed kinds), auto approve, validation, response limits and record limits are fully implemented for generic-entities.<|MERGE_RESOLUTION|>--- conflicted
+++ resolved
@@ -6,14 +6,12 @@
 The Entity Persistence Service serves as a fundamental component within the **Tarcinapp Suite**, which encompasses a gateway and additional layers. Collectively, the Tarcinapp Suite effectively addresses these real-use case challenges, reducing the time to value for REST-based applications, and making development more efficient and productive.
 
 ## What is Tarcinapp Suite?
-<<<<<<< HEAD
+
 The Tarcinapp suite is a comprehensive and flexible application framework, harmoniously blending a suite of interconnected components designed to deliver a seamless and secure microservices architecture. It also provides the flexibility for users to leverage it as an upstream project for their own REST API-based backend implementations, allowing for easy adaptation to their specific requirements and use cases."
-=======
-The Tarcinapp suite is a comprehensive and flexible application framework, harmoniously blending a suite of interconnected components designed to deliver a seamless and secure microservices architecture.  
+
 <p align="center">
   <img src="./doc/img/tarcinapp.png" alt="Tarcinapp Suite Overview">
 </p>
->>>>>>> d8aaf5bc
 
 At its core is the **Entity Persistence Service**, an easily adaptable REST-based backend application built on the [Loopback 4](https://loopback.io) framework. This service utilizes on a schemaless MongoDB database to provide a scalable and highly adaptable data persistence layer. Offering a generic data model with predefined fields such as `id`, `name`,  `kind`, `lastUpdateDateTime`, `creationDateTime`, `ownerUsers` and more, it effortlessly adapts to diverse use cases.  
 
